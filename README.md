--- conflicted
+++ resolved
@@ -1,7 +1,4 @@
 print("HAHAHAHA")
-<<<<<<< HEAD
 print("YOUR CODE HAS BEEN DELETE!!!")
 conflig it
-=======
-print("YOUR CODE HAS BEEN ADD!!!")
->>>>>>> 2df7be57
+print("YOUR CODE HAS BEEN ADD!!!")